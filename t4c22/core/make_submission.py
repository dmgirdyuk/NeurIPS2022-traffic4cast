# Copyright 2022 STIL@home.
#
# Licensed under the Apache License, Version 2.0 (the "License");
# you may not use this file except in compliance with the License.
# You may obtain a copy of the License at
#
#     http://www.apache.org/licenses/LICENSE-2.0
#
# Unless required by applicable law or agreed to in writing, software
# distributed under the License is distributed on an "AS IS" BASIS,
# WITHOUT WARRANTIES OR CONDITIONS OF ANY KIND, either express or implied.
# See the License for the specific language governing permissions and
# limitations under the License.

import sys
import zipfile
from os.path import join as pjoin
from pathlib import Path
from typing import Callable, Optional

import hydra
import pandas as pd
import torch
from accelerate import Accelerator
from hydra.utils import instantiate
from omegaconf import DictConfig
from torch import Tensor, nn
from torch_geometric.data import Data
from torch_geometric.loader.dataloader import DataLoader
from tqdm.auto import tqdm

from t4c22.core.checkpointer import load_checkpoint
from t4c22.core.dataset import CITIES
from t4c22.core.utils import get_logger, get_project_root
from t4c22.misc.parquet_helpers import write_df_to_parquet

_logger = get_logger(__file__)


def prepare_model(
    cfg: DictConfig, checkpoint_path: str, accelerator: Accelerator
) -> nn.Module:
    model: nn.Module = instantiate(cfg.model)
    model = load_checkpoint(model=model, load_path=checkpoint_path)
    model = accelerator.prepare(model)
    model.eval()
    return model


def main(cfg: DictConfig) -> None:
    accelerator: Accelerator = instantiate(cfg.accelerator)
    cfg.dataset.root = Path(cfg.dataset.root)
    cfg.dataset.cachedir = Path(cfg.dataset.cachedir)

    if not cfg.split_city_models:
        model = prepare_model(
            cfg=cfg,
<<<<<<< HEAD
            checkpoint_path=pjoin(cfg.checkpoint_dir, cfg.checkpoint_name + ".pt"),
=======
            checkpoint_path=pjoin(cfg.checkpoint_dir, f"{cfg.checkpoint_name}.pt"),
>>>>>>> 18afc5cd
            accelerator=accelerator,
        )
        models = {city: model for city in CITIES}
    else:
        models = {
            city: prepare_model(
                cfg=cfg,
<<<<<<< HEAD
                checkpoint_path=pjoin(cfg.checkpoint_dir, cfg.checkpoint_name + ".pt"),
=======
                checkpoint_path=pjoin(
                    cfg.checkpoint_dir, f"{city}_{cfg.checkpoint_name}.pt"
                ),
>>>>>>> 18afc5cd
                accelerator=accelerator,
            )
            for city in CITIES
        }

    dataloaders = {
        city: accelerator.prepare(
            DataLoader(
                dataset=instantiate(cfg.dataset.test, cities=[city]),
                num_workers=cfg.num_workers,
            )
        )
        for city in CITIES
    }

<<<<<<< HEAD
    for city in CITIES:
        make_submission(
            models[city],
            dataloaders=dataloaders,
            base_dir=cfg.dataset.root,
            submission_name=cfg.submission_name,
            cities=[city],
        )
=======
    make_submission(
        models,
        dataloaders=dataloaders,
        base_dir=cfg.dataset.root,
        submission_name=cfg.submission_name,
        cities=CITIES,
    )
>>>>>>> 18afc5cd


def make_submission(
    model: dict[str, nn.Module],
    dataloaders: dict[str, DataLoader],
    base_dir: Path,
    submission_name: str,
    cities: Optional[list[str]] = None,
):
    if cities is None:
        cities = CITIES

    for city in cities:
        print("City ==> ", city)
        assert city in dataloaders
        test_dataloader = dataloaders[city]
        df_city = inference_cc_city_torch_geometric_to_pandas(
            test_dataloader=test_dataloader, predict=model[city]
        )

        labels_dir = base_dir / "submission" / submission_name / city / "labels"
        labels_dir.mkdir(exist_ok=True, parents=True)
        write_df_to_parquet(df=df_city, fn=labels_dir / f"cc_labels_test.parquet")

    submission_zip = base_dir / "submission" / f"{submission_name}.zip"
    with zipfile.ZipFile(submission_zip, "w") as z:
        for city in cities:
            labels_dir = base_dir / "submission" / submission_name / city / "labels"
            z.write(
                filename=labels_dir / "cc_labels_test.parquet",
                arcname=pjoin(city, "labels", "cc_labels_test.parquet"),
            )

    assert submission_zip.exists()
    for city in cities:
        labels_dir = base_dir / "submission" / submission_name / city / "labels"
        assert (labels_dir / "cc_labels_test.parquet").exists()


@torch.no_grad()
def inference_cc_city_torch_geometric_to_pandas(
    test_dataloader: DataLoader, predict: Callable[[Data], Tensor]
) -> pd.DataFrame:
    dfs = []
    for idx, data in enumerate(tqdm(test_dataloader)):
        data["x"] = torch.log10((data.x + 1).nan_to_num(1e-1))
        data["edge_attr"] = data.edge_attr.nan_to_num(0)
        y_hat: Tensor = predict(data)["cc_scores"]
        df = test_dataloader.dataset.torch_road_graph_mapping._torch_to_df_cc(  # noqa
            data=y_hat, day="test", t=idx
        )
        dfs.append(df)
    df = pd.concat(dfs)

    df["test_idx"] = df["t"]
    del df["day"]
    del df["t"]

    return df


if __name__ == "__main__":
    CONFIG_PATH = pjoin(get_project_root(), "t4c22", "core", "config")
    CONFIG_NAME = sys.argv[1] if len(sys.argv) > 1 else "config_example"
    hydra.main(config_path=CONFIG_PATH, config_name=CONFIG_NAME, version_base="1.2")(
        main
    )()<|MERGE_RESOLUTION|>--- conflicted
+++ resolved
@@ -55,11 +55,7 @@
     if not cfg.split_city_models:
         model = prepare_model(
             cfg=cfg,
-<<<<<<< HEAD
-            checkpoint_path=pjoin(cfg.checkpoint_dir, cfg.checkpoint_name + ".pt"),
-=======
             checkpoint_path=pjoin(cfg.checkpoint_dir, f"{cfg.checkpoint_name}.pt"),
->>>>>>> 18afc5cd
             accelerator=accelerator,
         )
         models = {city: model for city in CITIES}
@@ -67,13 +63,9 @@
         models = {
             city: prepare_model(
                 cfg=cfg,
-<<<<<<< HEAD
-                checkpoint_path=pjoin(cfg.checkpoint_dir, cfg.checkpoint_name + ".pt"),
-=======
                 checkpoint_path=pjoin(
                     cfg.checkpoint_dir, f"{city}_{cfg.checkpoint_name}.pt"
                 ),
->>>>>>> 18afc5cd
                 accelerator=accelerator,
             )
             for city in CITIES
@@ -89,16 +81,6 @@
         for city in CITIES
     }
 
-<<<<<<< HEAD
-    for city in CITIES:
-        make_submission(
-            models[city],
-            dataloaders=dataloaders,
-            base_dir=cfg.dataset.root,
-            submission_name=cfg.submission_name,
-            cities=[city],
-        )
-=======
     make_submission(
         models,
         dataloaders=dataloaders,
@@ -106,7 +88,6 @@
         submission_name=cfg.submission_name,
         cities=CITIES,
     )
->>>>>>> 18afc5cd
 
 
 def make_submission(
