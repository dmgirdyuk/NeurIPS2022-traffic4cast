author: "Girdyuk Dmitry <girdyuk.dmitry@gmail.com>"
submission_name: "test"
version: "0.0.1"

defaults:
  - _self_
  - model: basic_model
  - dataset: basic_dataset

results_dir: D:\projects\NeurIPS2022-traffic4cast
hydra_dir: ${results_dir}/hydra/${now:%Y-%m-%d}/${now:%H-%M-%S}
hydra:
  run:
    dir: ${hydra_dir}
  job:
    chdir: True

data_path: D:\projects\NeurIPS2022-traffic4cast\data
clear_cachedir: false

seed: 3141592
epoch_num: 15
num_workers: 4
train_val_split: 0.75

pretrained: false

checkpoint_dir: ${results_dir}/models
checkpoint_name: model_checkpoint_best
<<<<<<< HEAD
split_city_models: false
=======
split_city_models: true
>>>>>>> 18afc5cd

optimizer:
  _target_: torch.optim.AdamW
  lr: 0.001
  weight_decay: 0.0001

loss_function:
  _target_: t4c22.core.loss.CustomCrossEntropyLoss
  ignore_index: -1
  add_custom_term: true

metric_function:
  _target_: t4c22.core.loss.CustomCrossEntropyLoss
  ignore_index: -1
  add_custom_term: false

lr_scheduler:
  _target_: torch.optim.lr_scheduler.StepLR
  step_size: 1
  gamma: 0.8

accelerator:
  _target_: accelerate.accelerator.Accelerator

  cpu: false
<<<<<<< HEAD
  mixed_precision: fp16  # "no","fp16","bf16"
=======
  mixed_precision: fp16  # no, fp16
>>>>>>> 18afc5cd
  gradient_accumulation_steps: 1

checkpoint_saver:
  _target_: t4c22.core.checkpointer.CheckpointSaver
  metric_name: "validation"
  max_history: 5
  should_minimize: true
  save_dir: checkpoints/<|MERGE_RESOLUTION|>--- conflicted
+++ resolved
@@ -27,11 +27,7 @@
 
 checkpoint_dir: ${results_dir}/models
 checkpoint_name: model_checkpoint_best
-<<<<<<< HEAD
-split_city_models: false
-=======
 split_city_models: true
->>>>>>> 18afc5cd
 
 optimizer:
   _target_: torch.optim.AdamW
@@ -57,11 +53,7 @@
   _target_: accelerate.accelerator.Accelerator
 
   cpu: false
-<<<<<<< HEAD
-  mixed_precision: fp16  # "no","fp16","bf16"
-=======
   mixed_precision: fp16  # no, fp16
->>>>>>> 18afc5cd
   gradient_accumulation_steps: 1
 
 checkpoint_saver:
